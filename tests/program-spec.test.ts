--- conflicted
+++ resolved
@@ -12,13 +12,9 @@
   Claim,
   Constant,
 } from '../src/program-spec.ts';
-<<<<<<< HEAD
 import { issuerKey, owner } from './test-utils.ts';
+import { type CredentialOutputs } from '../src/credential.ts';
 import { Credential } from '../src/credential-index.ts';
-=======
-import { createSignatureCredential, owner } from './test-utils.ts';
-import { Credential, type CredentialOutputs } from '../src/credentials.ts';
->>>>>>> 7b2b0007
 
 function cred<D>(data: D): Credential<D> {
   return { owner, data };
