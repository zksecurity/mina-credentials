--- conflicted
+++ resolved
@@ -30,11 +30,7 @@
     "vite": "^4.3.9"
   },
   "peerDependencies": {
-<<<<<<< HEAD
-    "o1js": "https://pkg.pr.new/o1-labs/o1js@97e5130"
-=======
     "o1js": "^2.0.0"
->>>>>>> eee53877
   },
   "engines": {
     "node": ">=22.0"
