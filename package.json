{
  "name": "mina-credentials",
  "version": "0.2.6",
<<<<<<< HEAD
  "workspaces": [
    "examples/web-demo",
    "examples/web-demo/api-server"
  ],
=======
>>>>>>> 75e76649
  "description": "Private Credentials on Mina",
  "author": "zksecurity <hello@zksecurity.xyz>",
  "license": "Apache-2.0",
  "repository": {
    "type": "git",
    "url": "https://github.com/zksecurity/mina-credentials"
  },
  "keywords": [
    "mina-zkapp",
    "mina-zk-app",
    "mina-dapp",
    "zkapp"
  ],
  "type": "module",
  "main": "build/src/index.js",
  "types": "build/src/index.d.ts",
  "exports": {
    ".": {
      "import": "./build/src/index.js"
    },
    "./dynamic": {
      "import": "./build/src/dynamic.js"
    },
    "./validation": {
      "import": "./build/src/validation.js"
    }
  },
  "scripts": {
    "build": "tsc",
    "watch": "tsc --watch",
    "format": "prettier --write --ignore-unknown **/*",
    "test": "node --test --experimental-strip-types --no-warnings {tests,src}/**/*.test.ts",
    "test-one": "node --enable-source-maps --test --experimental-strip-types --no-warnings",
    "examples": "node --test --experimental-strip-types --no-warnings examples/*.eg.ts",
    "extension:dev": "vite build --config browser-extension/vite.config.js --watch",
    "extension:build": "vite build --config browser-extension/vite.config.js",
    "prepublishOnly": "rm -rf build && npm run build"
  },
  "files": [
    "build",
    "src",
    "README.md",
    "LICENSE"
  ],
  "devDependencies": {
    "@types/chrome": "^0.0.272",
    "@types/node": "^22.5.5",
    "prettier": "^2.3.2",
    "typescript": "^5.7.0-beta",
    "vite": "^4.3.9",
    "zod": "3.23.8"
  },
  "peerDependencies": {
    "o1js": "2.2.0"
  },
  "engines": {
    "node": ">=22.0"
  }
}<|MERGE_RESOLUTION|>--- conflicted
+++ resolved
@@ -1,13 +1,10 @@
 {
   "name": "mina-credentials",
   "version": "0.2.6",
-<<<<<<< HEAD
   "workspaces": [
     "examples/web-demo",
     "examples/web-demo/api-server"
   ],
-=======
->>>>>>> 75e76649
   "description": "Private Credentials on Mina",
   "author": "zksecurity <hello@zksecurity.xyz>",
   "license": "Apache-2.0",
