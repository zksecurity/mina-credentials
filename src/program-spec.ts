import {
  Bool,
  UInt8,
  UInt32,
  UInt64,
  Field,
  Provable,
  type ProvablePure,
<<<<<<< HEAD
  Signature,
=======
  Poseidon,
>>>>>>> c166a876
} from 'o1js';
import type { ExcludeFromRecord } from './types.ts';
import {
  assertPure,
  type InferProvableType,
  ProvableType,
} from './o1js-missing.ts';
import { assertHasProperty } from './util.ts';
import {
  type InferNestedProvable,
  NestedProvable,
  type NestedProvableFor,
  type NestedProvablePure,
  type NestedProvablePureFor,
} from './nested.ts';
import {
  type CredentialType,
  type CredentialId,
  Credential,
  type CredentialInputs,
} from './credentials.ts';

export type { PublicInputs, UserInputs, DataInputs };
export {
  Spec,
  Node,
  Operation,
  Input,
  publicInputTypes,
  publicOutputType,
  privateInputTypes,
  splitUserInputs,
  extractCredentialInputs,
  recombineDataInputs,
};

type Spec<
  Data = any,
  Inputs extends Record<string, Input> = Record<string, Input>
> = {
  inputs: Inputs;
  logic: Required<OutputNode<Data>>;
};

/**
 * Specify a ZkProgram that verifies and selectively discloses data
 */
function Spec<Data, Inputs extends Record<string, Input>>(
  inputs: Inputs,
  spec: (inputs: {
    [K in keyof Inputs]: Node<GetData<Inputs[K]>>;
  }) => {
    assert?: Node<Bool>;
    data: Node<Data>;
  }
): Spec<Data, Inputs>;

// variant without data output
function Spec<Inputs extends Record<string, Input>>(
  inputs: Inputs,
  spec: (inputs: {
    [K in keyof Inputs]: Node<GetData<Inputs[K]>>;
  }) => {
    assert?: Node<Bool>;
  }
): Spec<undefined, Inputs>;

// implementation
function Spec<Data, Inputs extends Record<string, Input>>(
  inputs: Inputs,
  spec: (inputs: {
    [K in keyof Inputs]: Node<GetData<Inputs[K]>>;
  }) => OutputNode<Data>
): Spec<Data, Inputs> {
  let rootNode = root(inputs);
  let inputNodes: {
    [K in keyof Inputs]: Node<GetData<Inputs[K]>>;
  } = {} as any;
  for (let key in inputs) {
    if (inputs[key]!.type === 'credential') {
      let credential = property(rootNode, key) as any;
      let data = property(credential, 'data') as any;
      inputNodes[key] = data;
    } else {
      inputNodes[key] = property(rootNode, key) as any;
    }
  }
  let logic = spec(inputNodes);
  let assert = logic.assert ?? Node.constant(Bool(true));
  let data: Node<Data> = logic.data ?? (Node.constant(undefined) as any);

  return { inputs, logic: { assert, data } };
}

const Input = { claim, constant };

const Operation = {
  property,
  record,
  equals,
  lessThan,
  lessThanEq,
  add,
  sub,
  mul,
  div,
  and,
  or,
  not,
  hash,
  ifThenElse,
};

type Constant<Data> = {
  type: 'constant';
  data: ProvableType<Data>;
  value: Data;
};
type Claim<Data> = { type: 'claim'; data: NestedProvablePureFor<Data> };

type Input<Data = any> =
  | CredentialType<CredentialId, any, Data>
  | Constant<Data>
  | Claim<Data>;

type Node<Data = any> =
  | { type: 'constant'; data: Data }
  | { type: 'root'; input: Record<string, Input> }
  | { type: 'property'; key: string; inner: Node }
  | { type: 'record'; data: Record<string, Node> }
  | { type: 'equals'; left: Node; right: Node }
  | { type: 'lessThan'; left: Node<NumericType>; right: Node<NumericType> }
  | { type: 'lessThanEq'; left: Node<NumericType>; right: Node<NumericType> }
  | { type: 'add'; left: Node<NumericType>; right: Node<NumericType> }
  | { type: 'sub'; left: Node<NumericType>; right: Node<NumericType> }
  | { type: 'mul'; left: Node<NumericType>; right: Node<NumericType> }
  | { type: 'div'; left: Node<NumericType>; right: Node<NumericType> }
  | { type: 'and'; left: Node<Bool>; right: Node<Bool> }
  | { type: 'or'; left: Node<Bool>; right: Node<Bool> }
  | { type: 'not'; inner: Node<Bool> }
  | { type: 'hash'; inner: Node }
  | {
      type: 'ifThenElse';
      condition: Node<Bool>;
      thenNode: Node;
      elseNode: Node;
    };

type OutputNode<Data = any> = {
  assert?: Node<Bool>;
  data?: Node<Data>;
};

const Node = {
  eval: evalNode,
  evalType: evalNodeType,

  constant<Data>(data: Data): Node<Data> {
    return { type: 'constant', data };
  },
};

function evalNode<Data>(root: object, node: Node<Data>): Data {
  switch (node.type) {
    case 'constant':
      return node.data;
    case 'root':
      return root as any;
    case 'property': {
      let inner = evalNode<unknown>(root, node.inner);
      assertHasProperty(inner, node.key);
      return inner[node.key] as Data;
    }
    case 'record': {
      let result: Record<string, any> = {};
      for (let key in node.data) {
        result[key] = evalNode(root, node.data[key]!);
      }
      return result as any;
    }
    case 'equals': {
      let left = evalNode(root, node.left);
      let right = evalNode(root, node.right);
      let bool = Provable.equal(ProvableType.fromValue(left), left, right);
      return bool as Data;
    }
    case 'lessThan':
    case 'lessThanEq':
      return compareNodes(root, node, node.type === 'lessThanEq') as Data;
    case 'add':
    case 'sub':
    case 'mul':
    case 'div':
      return arithmeticOperation(root, node) as Data;
    case 'and': {
      let left = evalNode(root, node.left);
      let right = evalNode(root, node.right);
      return left.and(right) as Data;
    }
    case 'or': {
      let left = evalNode(root, node.left);
      let right = evalNode(root, node.right);
      return left.or(right) as Data;
    }
    case 'not': {
      let inner = evalNode(root, node.inner);
      return inner.not() as Data;
    }
    // TODO: handle composite types
    case 'hash': {
      let inner = evalNode(root, node.inner);
      let innerFields = inner.toFields();
      let hash = Poseidon.hash(innerFields);
      return hash as Data;
    }
    case 'ifThenElse': {
      let condition = evalNode(root, node.condition);
      let thenNode = evalNode(root, node.thenNode);
      let elseNode = evalNode(root, node.elseNode);
      let result = Provable.if(condition, thenNode, elseNode);
      return result as Data;
    }
  }
}

function arithmeticOperation(
  root: object,
  node: {
    type: 'add' | 'sub' | 'mul' | 'div';
    left: Node<NumericType>;
    right: Node<NumericType>;
  }
): NumericType {
  let left = evalNode(root, node.left);
  let right = evalNode(root, node.right);

  const [leftConverted, rightConverted] = convertNodes(left, right);

  switch (node.type) {
    case 'add':
      return leftConverted.add(rightConverted as any);
    case 'sub':
      return leftConverted.sub(rightConverted as any);
    case 'mul':
      return leftConverted.mul(rightConverted as any);
    case 'div':
      return leftConverted.div(rightConverted as any);
  }
}

function compareNodes(
  root: object,
  node: { left: Node<any>; right: Node<any> },
  allowEqual: boolean
): Bool {
  let left = evalNode(root, node.left);
  let right = evalNode(root, node.right);

  const [leftConverted, rightConverted] = convertNodes(left, right);

  return allowEqual
    ? leftConverted.lessThanOrEqual(rightConverted as any)
    : leftConverted.lessThan(rightConverted as any);
}

function convertNodes(left: any, right: any): [NumericType, NumericType] {
  const leftTypeIndex = numericTypeOrder.findIndex(
    (type) => left instanceof type
  );
  const rightTypeIndex = numericTypeOrder.findIndex(
    (type) => right instanceof type
  );

  const resultType = numericTypeOrder[Math.max(leftTypeIndex, rightTypeIndex)];

  const leftConverted =
    leftTypeIndex < rightTypeIndex
      ? resultType === Field
        ? left.toField()
        : resultType === UInt64
        ? left.toUInt64()
        : left.toUInt32()
      : left;

  const rightConverted =
    leftTypeIndex > rightTypeIndex
      ? resultType === Field
        ? right.toField()
        : resultType === UInt64
        ? right.toUInt64()
        : right.toUInt32()
      : right;

  return [leftConverted, rightConverted];
}

function evalNodeType(rootType: NestedProvable, node: Node): NestedProvable {
  switch (node.type) {
    case 'constant':
      return ProvableType.fromValue(node.data);
    case 'root':
      return rootType;
    case 'property': {
      // TODO would be nice to get inner types of structs more easily
      let inner = evalNodeType(rootType, node.inner);

      // case 1: inner is a provable type
      if (ProvableType.isProvableType(inner)) {
        let innerValue = ProvableType.synthesize(inner);
        assertHasProperty(innerValue, node.key);
        let value = innerValue[node.key];
        return ProvableType.fromValue(value);
      }
      // case 2: inner is a record of provable types
      return inner[node.key] as any;
    }
    case 'equals':
    case 'lessThan':
    case 'lessThanEq':
    case 'and':
    case 'or':
    case 'not':
      return Bool;
    case 'hash':
      return Field;
    case 'add':
    case 'sub':
    case 'mul':
    case 'div':
      return ArithmeticOperationType(rootType, node);
    case 'ifThenElse':
      return Node as any;
    case 'record': {
      let result: Record<string, NestedProvable> = {};
      for (let key in node.data) {
        result[key] = evalNodeType(rootType, node.data[key]!);
      }
      return result;
    }
  }
}

function ArithmeticOperationType(
  rootType: NestedProvable,
  node: { left: Node<NumericType>; right: Node<NumericType> }
): NestedProvable {
  const leftType = evalNodeType(rootType, node.left);
  const rightType = evalNodeType(rootType, node.right);
  const leftTypeIndex = numericTypeOrder.findIndex((type) => leftType === type);
  const rightTypeIndex = numericTypeOrder.findIndex(
    (type) => rightType === type
  );
  return numericTypeOrder[Math.max(leftTypeIndex, rightTypeIndex)] as any;
}

type GetData<T extends Input> = T extends Input<infer Data> ? Data : never;

function constant<DataType extends ProvableType>(
  data: DataType,
  value: InferProvableType<DataType>
): Constant<InferProvableType<DataType>> {
  return { type: 'constant', data, value };
}

function claim<DataType extends NestedProvablePure>(
  data: DataType
): Claim<InferNestedProvable<DataType>> {
  return { type: 'claim', data: data as any };
}

// Node constructors

function root<Inputs extends Record<string, Input>>(
  inputs: Inputs
): Node<{ [K in keyof Inputs]: Node<GetData<Inputs[K]>> }> {
  return { type: 'root', input: inputs };
}

function property<K extends string, Data extends { [key in K]: any }>(
  node: Node<Data>,
  key: K
): Node<Data[K]> {
  return { type: 'property', key, inner: node as Node<any> };
}

function record<Nodes extends Record<string, Node>>(
  nodes: Nodes
): Node<{
  [K in keyof Nodes]: Nodes[K] extends Node<infer Data> ? Data : never;
}> {
  return { type: 'record', data: nodes };
}

function equals<Data>(left: Node<Data>, right: Node<Data>): Node<Bool> {
  return { type: 'equals', left, right };
}

type NumericType = Field | UInt64 | UInt32 | UInt8;

const numericTypeOrder = [UInt8, UInt32, UInt64, Field];

function lessThan<Left extends NumericType, Right extends NumericType>(
  left: Node<Left>,
  right: Node<Right>
): Node<Bool> {
  return { type: 'lessThan', left, right };
}

function lessThanEq<Left extends NumericType, Right extends NumericType>(
  left: Node<Left>,
  right: Node<Right>
): Node<Bool> {
  return { type: 'lessThanEq', left, right };
}

function add<Left extends NumericType, Right extends NumericType>(
  left: Node<Left>,
  right: Node<Right>
): Node<Left | Right> {
  return { type: 'add', left, right };
}

function sub<Left extends NumericType, Right extends NumericType>(
  left: Node<Left>,
  right: Node<Right>
): Node<Left | Right> {
  return { type: 'sub', left, right };
}

function mul<Left extends NumericType, Right extends NumericType>(
  left: Node<Left>,
  right: Node<Right>
): Node<Left | Right> {
  return { type: 'mul', left, right };
}

function div<Left extends NumericType, Right extends NumericType>(
  left: Node<Left>,
  right: Node<Right>
): Node<Left | Right> {
  return { type: 'div', left, right };
}

function and(left: Node<Bool>, right: Node<Bool>): Node<Bool> {
  return { type: 'and', left, right };
}

<<<<<<< HEAD
// helpers to extract/recombine portions of the spec inputs
=======
function or(left: Node<Bool>, right: Node<Bool>): Node<Bool> {
  return { type: 'or', left, right };
}

function not(inner: Node<Bool>): Node<Bool> {
  return { type: 'not', inner };
}

function hash(inner: Node): Node<Field> {
  return { type: 'hash', inner };
}

function ifThenElse<Data>(
  condition: Node<Bool>,
  thenNode: Node<Data>,
  elseNode: Node<Data>
): Node<Data> {
  return { type: 'ifThenElse', condition, thenNode, elseNode };
}
// helpers to extract portions of the spec
>>>>>>> c166a876

function publicInputTypes({ inputs }: Spec): NestedProvablePureFor<{
  context: Field;
  claims: Record<string, any>;
}> {
  let result: Record<string, NestedProvablePure> = {};

  Object.entries(inputs).forEach(([key, input]) => {
    if (input.type === 'claim') {
      result[key] = input.data;
    }
  });
  return {
    context: Field,
    claims: result,
  };
}

function privateInputTypes({ inputs }: Spec): NestedProvableFor<{
  ownerSignature: Signature;
  privateCredentialInputs: Record<string, any>;
}> {
  let credentials: Record<string, NestedProvable> = {};

  Object.entries(inputs).forEach(([key, input]) => {
    if (input.type === 'credential') {
      credentials[key] = {
        credential: Credential.withOwner(input.data),
        private: input.private,
      };
    }
  });
  return {
    ownerSignature: Signature,
    privateCredentialInputs: credentials,
  };
}

function publicOutputType<S extends Spec>(spec: S): ProvablePure<any> {
  let root = dataInputTypes(spec);
  let outputTypeNested = Node.evalType(root, spec.logic.data);
  let outputType = NestedProvable.get(outputTypeNested);
  assertPure(outputType);
  return outputType;
}

function dataInputTypes<S extends Spec>({ inputs }: S): NestedProvable {
  let result: Record<string, NestedProvable> = {};
  Object.entries(inputs).forEach(([key, input]) => {
    if (input.type === 'credential') {
      result[key] = Credential.withOwner(input.data);
    } else {
      result[key] = input.data;
    }
  });
  return result;
}

function splitUserInputs<I extends Spec['inputs']>(
  userInputs: UserInputs<I>
): {
  publicInput: PublicInputs<I>;
  privateInput: PrivateInputs<I>;
};
function splitUserInputs({
  context,
  ownerSignature,
  claims,
  credentials,
}: UserInputs<any>) {
  return {
    publicInput: { context, claims },
    privateInput: { ownerSignature, privateCredentialInputs: credentials },
  };
}

function extractCredentialInputs(
  spec: Spec,
  { context }: PublicInputs<any>,
  { ownerSignature, privateCredentialInputs }: PrivateInputs<any>
): CredentialInputs {
  let credentials: CredentialInputs['credentials'] = [];

  Object.entries(spec.inputs).forEach(([key, input]) => {
    if (input.type === 'credential') {
      let value: any = privateCredentialInputs[key];
      credentials.push({
        credentialType: input,
        credential: value.credential,
        privateInput: value.private,
      });
    }
  });

  return { context, ownerSignature, credentials };
}

function recombineDataInputs<S extends Spec>(
  spec: S,
  publicInputs: PublicInputs<any>,
  privateInputs: PrivateInputs<any>
): DataInputs<S['inputs']>;
function recombineDataInputs<S extends Spec>(
  spec: S,
  { claims }: PublicInputs<any>,
  { privateCredentialInputs }: PrivateInputs<any>
): Record<string, any> {
  let result: Record<string, any> = {};

  Object.entries(spec.inputs).forEach(([key, input]) => {
    if (input.type === 'credential') {
      result[key] = (privateCredentialInputs[key] as any).credential;
    }
    if (input.type === 'claim') {
      result[key] = claims[key];
    }
    if (input.type === 'constant') {
      result[key] = input.value;
    }
  });
  return result;
}

type PublicInputs<Inputs extends Record<string, Input>> = {
  context: Field;
  claims: ExcludeFromRecord<MapToClaims<Inputs>, never>;
};

type PrivateInputs<Inputs extends Record<string, Input>> = {
  ownerSignature: Signature;
  privateCredentialInputs: ExcludeFromRecord<MapToCredentials<Inputs>, never>;
};

type UserInputs<Inputs extends Record<string, Input>> = {
  context: Field;
  ownerSignature: Signature;
  claims: ExcludeFromRecord<MapToClaims<Inputs>, never>;
  credentials: ExcludeFromRecord<MapToCredentials<Inputs>, never>;
};

type DataInputs<Inputs extends Record<string, Input>> = ExcludeFromRecord<
  MapToDataInput<Inputs>,
  never
>;

type MapToClaims<T extends Record<string, Input>> = {
  [K in keyof T]: ToClaim<T[K]>;
};

type MapToCredentials<T extends Record<string, Input>> = {
  [K in keyof T]: ToCredential<T[K]>;
};

type MapToDataInput<T extends Record<string, Input>> = {
  [K in keyof T]: ToDataInput<T[K]>;
};

type ToClaim<T extends Input> = T extends Claim<infer Data> ? Data : never;

type ToCredential<T extends Input> = T extends CredentialType<
  CredentialId,
  infer Private,
  infer Data
>
  ? { credential: Credential<Data>; private: Private }
  : never;

type ToDataInput<T extends Input> = T extends CredentialType<
  CredentialId,
  any,
  infer Data
>
  ? Credential<Data>
  : T extends Input<infer Data>
  ? Data
  : never;<|MERGE_RESOLUTION|>--- conflicted
+++ resolved
@@ -6,11 +6,8 @@
   Field,
   Provable,
   type ProvablePure,
-<<<<<<< HEAD
+  Poseidon,
   Signature,
-=======
-  Poseidon,
->>>>>>> c166a876
 } from 'o1js';
 import type { ExcludeFromRecord } from './types.ts';
 import {
@@ -458,9 +455,6 @@
   return { type: 'and', left, right };
 }
 
-<<<<<<< HEAD
-// helpers to extract/recombine portions of the spec inputs
-=======
 function or(left: Node<Bool>, right: Node<Bool>): Node<Bool> {
   return { type: 'or', left, right };
 }
@@ -480,8 +474,8 @@
 ): Node<Data> {
   return { type: 'ifThenElse', condition, thenNode, elseNode };
 }
-// helpers to extract portions of the spec
->>>>>>> c166a876
+
+// helpers to extract/recombine portions of the spec inputs
 
 function publicInputTypes({ inputs }: Spec): NestedProvablePureFor<{
   context: Field;
