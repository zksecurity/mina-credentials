import {
  assert,
  Bool,
  UInt8,
  UInt32,
  UInt64,
  Field,
  Provable,
  PublicKey,
  Signature,
  Struct,
  Undefined,
  VerificationKey,
  type ProvablePure,
  DynamicProof,
  type InferProvable,
  FeatureFlags,
  Proof,
} from 'o1js';
import type { ExcludeFromRecord } from './types.ts';
import {
  assertPure,
  type InferProvableType,
  type ProvablePureType,
  ProvableType,
} from './o1js-missing.ts';
import { assertHasProperty } from './util.ts';
import {
  type InferNestedProvable,
  NestedProvable,
  type NestedProvableFor,
  type NestedProvablePure,
  type NestedProvablePureFor,
} from './nested.ts';

/**
 * TODO: program spec must be serializable
 * - can be done by defining an enum of supported base types
 */

export type { PublicInputs, UserInputs };
export {
  Spec,
  Node,
  Attestation,
  Operation,
  Input,
  publicInputTypes,
  publicOutputType,
  privateInputTypes,
  splitUserInputs,
  verifyAttestations,
  recombineDataInputs,
};

type Spec<
  Data = any,
  Inputs extends Record<string, Input> = Record<string, Input>
> = {
  inputs: Inputs;
  logic: Required<OutputNode<Data>>;
};

/**
 * Specify a ZkProgram that verifies and selectively discloses data
 */
function Spec<Data, Inputs extends Record<string, Input>>(
  inputs: Inputs,
  spec: (inputs: {
    [K in keyof Inputs]: Node<GetData<Inputs[K]>>;
  }) => {
    assert?: Node<Bool>;
    data: Node<Data>;
  }
): Spec<Data, Inputs>;

// variant without data output
function Spec<Inputs extends Record<string, Input>>(
  inputs: Inputs,
  spec: (inputs: {
    [K in keyof Inputs]: Node<GetData<Inputs[K]>>;
  }) => {
    assert?: Node<Bool>;
  }
): Spec<undefined, Inputs>;

// implementation
function Spec<Data, Inputs extends Record<string, Input>>(
  inputs: Inputs,
  spec: (inputs: {
    [K in keyof Inputs]: Node<GetData<Inputs[K]>>;
  }) => OutputNode<Data>
): Spec<Data, Inputs> {
  let rootNode = root(inputs);
  let inputNodes: {
    [K in keyof Inputs]: Node<GetData<Inputs[K]>>;
  } = {} as any;
  for (let key in inputs) {
    inputNodes[key] = property(rootNode, key) as any;
  }
  let logic = spec(inputNodes);
  let assert = logic.assert ?? Node.constant(Bool(true));
  let data: Node<Data> = logic.data ?? (Node.constant(undefined) as any);

  return { inputs, logic: { assert, data } };
}

const Undefined_: ProvablePure<undefined> = Undefined;

/**
 * An attestation is:
 * - a string fully identifying the attestation type
 * - a type for public parameters
 * - a type for private parameters
 * - a type for data (which is left generic when defining attestation types)
 * - a function `verify(publicInput: Public, privateInput: Private, data: Data)` that asserts the attestation is valid
 */
type Attestation<Id extends string, Public, Private, Data> = {
  type: 'attestation';
  id: Id;
  public: ProvablePureType<Public>;
  private: ProvableType<Private>;
  data: NestedProvablePureFor<Data>;

  verify(publicInput: Public, privateInput: Private, data: Data): void;
};

function defineAttestation<
  Id extends string,
  PublicType extends ProvablePureType,
  PrivateType extends ProvableType
>(config: {
  id: Id;
  public: PublicType;
  private: PrivateType;

  verify<DataType extends NestedProvablePure>(
    publicInput: InferProvableType<PublicType>,
    privateInput: InferProvableType<PrivateType>,
    dataType: DataType,
    data: InferNestedProvable<DataType>
  ): void;
}) {
  return function attestation<DataType extends NestedProvablePure>(
    dataType: DataType
  ): Attestation<
    Id,
    InferProvableType<PublicType>,
    InferProvableType<PrivateType>,
    InferNestedProvable<DataType>
  > {
    return {
      type: 'attestation',
      id: config.id,
      public: config.public,
      private: config.private,
      data: dataType as any,
      verify(publicInput, privateInput, data) {
        return config.verify(publicInput, privateInput, dataType, data);
      },
    };
  };
}

// dummy attestation with no proof attached
const ANone = defineAttestation({
  id: 'none',
  public: Undefined_,
  private: Undefined_,
  verify() {
    // do nothing
  },
});

// native signature
const ASignature = defineAttestation({
  id: 'signatureNative',
  public: PublicKey, // issuer public key
  private: Signature,

  // verify the signature
  verify(issuerPk, signature, type, data) {
    let ok = signature.verify(
      issuerPk,
      NestedProvable.get(type).toFields(data)
    );
    assert(ok, 'Invalid signature');
  },
});

// TODO include hash of public inputs of the inner proof
// TODO maybe names could be issuer, credential
function AProof<
  DataType extends NestedProvablePure,
  InputType extends ProvablePureType,
  Data extends InferNestedProvable<DataType>,
  Input extends InferProvable<InputType>
>(
  Proof: typeof DynamicProof<Input, Data>,
  dataType: DataType
): Attestation<
  'proof',
  Field,
  {
    vk: VerificationKey;
    proof: DynamicProof<Input, Data>;
  },
  InferNestedProvable<DataType>
> {
  let type = NestedProvable.get(dataType);
  return {
    type: 'attestation',
    id: 'proof',
    public: Field, // the verification key hash (TODO: make this a `VerificationKey` when o1js supports it)
    private: Struct({ vk: VerificationKey, proof: Proof }),
    data: type,
    verify(vkHash, { vk, proof }, data) {
      vk.hash.assertEquals(vkHash);
      proof.verify(vk);
      Provable.assertEqual(type, proof.publicOutput, data);
    },
  };
}

async function AProofFromProgram<
  DataType extends ProvablePure<any>,
  InputType extends ProvablePure<any>,
  Data extends InferNestedProvable<DataType>,
  Input extends InferProvable<InputType>
>(
  {
    program,
  }: {
    program: {
      publicInputType: InputType;
      publicOutputType: DataType;
      analyzeMethods: () => Promise<{
        [I in keyof any]: any;
      }>;
    };
  },
  // TODO this needs to be exposed on the program!!
  maxProofsVerified: 0 | 1 | 2 = 0
) {
  const featureFlags = await FeatureFlags.fromZkProgram(program);

  class InputProof extends DynamicProof<Input, Data> {
    static publicInputType = program.publicInputType;
    static publicOutputType = program.publicOutputType;
    static maxProofsVerified = maxProofsVerified;
    static featureFlags = featureFlags;
  }

  return Object.assign(
    AProof<DataType, InputType, Data, Input>(
      InputProof,
      program.publicOutputType
    ),
    {
      fromProof(proof: Proof<Input, Data>): DynamicProof<Input, Data> {
        return InputProof.fromProof(proof as any);
      },
      dummyProof(
        publicInput: Input,
        publicOutput: Data
      ): Promise<DynamicProof<Input, Data>> {
        return InputProof.dummy(
          publicInput,
          publicOutput as any,
          maxProofsVerified
        );
      },
    }
  );
}

const Attestation = {
  none: ANone,
  proof: AProof,
<<<<<<< HEAD
  proofFromProgram: AProofFromProgram,
  signature: ASignature,
=======
  signatureNative: ASignature,
>>>>>>> 084b4c66
};

const Input = {
  public: publicParameter,
  private: privateParameter,
  constant,
};

const Operation = {
  property,
  equals,
  lessThan,
  lessThanEq,
  and,
};

type Constant<Data> = {
  type: 'constant';
  data: ProvableType<Data>;
  value: Data;
};
type Public<Data> = { type: 'public'; data: NestedProvablePureFor<Data> };
type Private<Data> = { type: 'private'; data: NestedProvableFor<Data> };

type Input<Data = any> =
  | Attestation<string, any, any, Data>
  | Constant<Data>
  | Public<Data>
  | Private<Data>;

type Node<Data = any> =
  | { type: 'constant'; data: Data }
  | { type: 'root'; input: Record<string, Input> }
  | { type: 'property'; key: string; inner: Node }
  | { type: 'equals'; left: Node; right: Node }
  | { type: 'lessThan'; left: Node; right: Node }
  | { type: 'lessThanEq'; left: Node; right: Node }
  | { type: 'and'; left: Node<Bool>; right: Node<Bool> };

type OutputNode<Data = any> = {
  assert?: Node<Bool>;
  data?: Node<Data>;
};

const Node = {
  eval: evalNode,
  evalType: evalNodeType,

  constant<Data>(data: Data): Node<Data> {
    return { type: 'constant', data };
  },
};

function evalNode<Data>(root: object, node: Node<Data>): Data {
  switch (node.type) {
    case 'constant':
      return node.data;
    case 'root':
      return root as any;
    case 'property': {
      let inner = evalNode<unknown>(root, node.inner);
      assertHasProperty(inner, node.key);
      return inner[node.key] as Data;
    }
    case 'equals': {
      let left = evalNode(root, node.left);
      let right = evalNode(root, node.right);
      let bool = Provable.equal(ProvableType.fromValue(left), left, right);
      return bool as Data;
    }
    case 'lessThan':
    case 'lessThanEq':
      return compareNodes(root, node, node.type === 'lessThanEq') as Data;
    case 'and': {
      let left = evalNode(root, node.left);
      let right = evalNode(root, node.right);
      return left.and(right) as Data;
    }
  }
}

function compareNodes(
  root: object,
  node: { left: Node<any>; right: Node<any> },
  allowEqual: boolean
): Bool {
  const numericTypeOrder = [UInt8, UInt32, UInt64, Field];

  let left = evalNode(root, node.left);
  let right = evalNode(root, node.right);

  const leftTypeIndex = numericTypeOrder.findIndex(
    (type) => left instanceof type
  );
  const rightTypeIndex = numericTypeOrder.findIndex(
    (type) => right instanceof type
  );

  const leftConverted =
    leftTypeIndex < rightTypeIndex
      ? right instanceof Field
        ? left.toField()
        : right instanceof UInt64
        ? left.toUInt64()
        : left.toUInt32()
      : left;

  const rightConverted =
    leftTypeIndex > rightTypeIndex
      ? left instanceof Field
        ? right.toField()
        : left instanceof UInt64
        ? right.toUInt64()
        : right.toUInt32()
      : right;

  return allowEqual
    ? leftConverted.lessThanOrEqual(rightConverted)
    : leftConverted.lessThan(rightConverted);
}

function evalNodeType<Data>(
  rootType: NestedProvable,
  node: Node<Data>
): NestedProvable {
  switch (node.type) {
    case 'constant':
      return ProvableType.fromValue(node.data);
    case 'root':
      return rootType;
    case 'property': {
      // TODO would be nice to get inner types of structs more easily
      let inner = evalNodeType<unknown>(rootType, node.inner);

      // case 1: inner is a provable type
      if (ProvableType.isProvableType(inner)) {
        let innerValue = ProvableType.synthesize(inner);
        assertHasProperty(innerValue, node.key);
        let value: Data = innerValue[node.key] as any;
        return ProvableType.fromValue(value);
      }
      // case 2: inner is a record of provable types
      return inner[node.key] as any;
    }
    case 'equals': {
      return Bool as any;
    }
    case 'lessThan': {
      return Bool as any;
    }
    case 'lessThanEq': {
      return Bool as any;
    }
    case 'and': {
      return Bool as any;
    }
  }
}

type GetData<T extends Input> = T extends Input<infer Data> ? Data : never;

function constant<DataType extends ProvableType>(
  data: DataType,
  value: InferProvableType<DataType>
): Constant<InferProvableType<DataType>> {
  return { type: 'constant', data, value };
}

function publicParameter<DataType extends NestedProvablePure>(
  data: DataType
): Public<InferNestedProvable<DataType>> {
  return { type: 'public', data: data as any };
}

function privateParameter<DataType extends NestedProvable>(
  data: DataType
): Private<InferNestedProvable<DataType>> {
  return { type: 'private', data: data as any };
}

// Node constructors

function root<Inputs extends Record<string, Input>>(
  inputs: Inputs
): Node<{ [K in keyof Inputs]: Node<GetData<Inputs[K]>> }> {
  return { type: 'root', input: inputs };
}

function property<K extends string, Data extends { [key in K]: any }>(
  node: Node<Data>,
  key: K
): Node<Data[K]> {
  return { type: 'property', key, inner: node as Node<any> };
}

function equals<Data>(left: Node<Data>, right: Node<Data>): Node<Bool> {
  return { type: 'equals', left, right };
}

type NumericType = Field | UInt64 | UInt32 | UInt8;
function lessThan<Data extends NumericType>(
  left: Node<Data>,
  right: Node<Data>
): Node<Bool> {
  return { type: 'lessThan', left, right };
}

function lessThanEq<Data extends NumericType>(
  left: Node<Data>,
  right: Node<Data>
): Node<Bool> {
  return { type: 'lessThanEq', left, right };
}

function and(left: Node<Bool>, right: Node<Bool>): Node<Bool> {
  return { type: 'and', left, right };
}

function publicInputTypes<S extends Spec>({
  inputs,
}: S): Record<string, NestedProvablePure> {
  let result: Record<string, NestedProvablePure> = {};

  Object.entries(inputs).forEach(([key, input]) => {
    if (input.type === 'attestation') {
      result[key] = input.public;
    }
    if (input.type === 'public') {
      result[key] = input.data;
    }
  });
  return result;
}

function privateInputTypes<S extends Spec>({
  inputs,
}: S): Record<string, NestedProvable> {
  let result: Record<string, NestedProvable> = {};

  Object.entries(inputs).forEach(([key, input]) => {
    if (input.type === 'attestation') {
      result[key] = { private: input.private, data: input.data };
    }
    if (input.type === 'private') {
      result[key] = input.data;
    }
  });
  return result;
}

function publicOutputType<S extends Spec>(spec: S): ProvablePure<any> {
  let root = dataInputTypes(spec);
  let outputTypeNested = Node.evalType(root, spec.logic.data);
  let outputType = NestedProvable.get(outputTypeNested);
  assertPure(outputType);
  return outputType;
}

function dataInputTypes<S extends Spec>({ inputs }: S): NestedProvable {
  let result: Record<string, NestedProvable> = {};
  Object.entries(inputs).forEach(([key, input]) => {
    result[key] = input.data;
  });
  return result;
}

function splitUserInputs<S extends Spec>(
  spec: S,
  userInputs: Record<string, any>
): {
  publicInput: PublicInputs<S['inputs']>;
  privateInput: PrivateInputs<S['inputs']>;
};
function splitUserInputs<S extends Spec>(
  spec: S,
  userInputs: Record<string, any>
): { publicInput: Record<string, any>; privateInput: Record<string, any> } {
  let publicInput: Record<string, any> = {};
  let privateInput: Record<string, any> = {};

  Object.entries(spec.inputs).forEach(([key, input]) => {
    if (input.type === 'attestation') {
      publicInput[key] = userInputs[key].public;
      privateInput[key] = {
        private: userInputs[key].private,
        data: userInputs[key].data,
      };
    }
    if (input.type === 'public') {
      publicInput[key] = userInputs[key];
    }
    if (input.type === 'private') {
      privateInput[key] = userInputs[key];
    }
    if (input.type === 'constant') {
      // do nothing
    }
  });
  return { publicInput, privateInput };
}

function verifyAttestations<S extends Spec>(
  spec: S,
  publicInputs: Record<string, any>,
  privateInputs: Record<string, any>
) {
  Object.entries(spec.inputs).forEach(([key, input]) => {
    if (input.type === 'attestation') {
      let publicInput = publicInputs[key];
      let { private: privateInput, data } = privateInputs[key];
      input.verify(publicInput, privateInput, data);
    }
  });
}

function recombineDataInputs<S extends Spec>(
  spec: S,
  publicInputs: Record<string, any>,
  privateInputs: Record<string, any>
): DataInputs<S['inputs']>;
function recombineDataInputs<S extends Spec>(
  spec: S,
  publicInputs: Record<string, any>,
  privateInputs: Record<string, any>
): Record<string, any> {
  let result: Record<string, any> = {};

  Object.entries(spec.inputs).forEach(([key, input]) => {
    if (input.type === 'attestation') {
      result[key] = privateInputs[key].data;
    }
    if (input.type === 'public') {
      result[key] = publicInputs[key];
    }
    if (input.type === 'private') {
      result[key] = privateInputs[key];
    }
    if (input.type === 'constant') {
      result[key] = input.value;
    }
  });
  return result;
}

type PublicInputs<Inputs extends Record<string, Input>> = ExcludeFromRecord<
  MapToPublic<Inputs>,
  never
>;

type PrivateInputs<Inputs extends Record<string, Input>> = ExcludeFromRecord<
  MapToPrivate<Inputs>,
  never
>;

type UserInputs<Inputs extends Record<string, Input>> = ExcludeFromRecord<
  MapToUserInput<Inputs>,
  never
>;

type DataInputs<Inputs extends Record<string, Input>> = ExcludeFromRecord<
  MapToDataInput<Inputs>,
  never
>;

type MapToPublic<T extends Record<string, Input>> = {
  [K in keyof T]: ToPublic<T[K]>;
};

type MapToPrivate<T extends Record<string, Input>> = {
  [K in keyof T]: ToPrivate<T[K]>;
};

type MapToUserInput<T extends Record<string, Input>> = {
  [K in keyof T]: ToUserInput<T[K]>;
};

type MapToDataInput<T extends Record<string, Input>> = {
  [K in keyof T]: ToDataInput<T[K]>;
};

type ToPublic<T extends Input> = T extends Attestation<
  string,
  infer Public,
  any,
  any
>
  ? Public
  : T extends Public<infer Data>
  ? Data
  : never;

type ToPrivate<T extends Input> = T extends Attestation<
  string,
  any,
  infer Private,
  infer Data
>
  ? { private: Private; data: Data }
  : T extends Private<infer Data>
  ? Data
  : never;

type ToUserInput<T extends Input> = T extends Attestation<
  string,
  infer Public,
  infer Private,
  infer Data
>
  ? { public: Public; private: Private; data: Data }
  : T extends Public<infer Data>
  ? Data
  : T extends Private<infer Data>
  ? Data
  : never;

type ToDataInput<T extends Input> = T extends Input<infer Data> ? Data : never;<|MERGE_RESOLUTION|>--- conflicted
+++ resolved
@@ -277,12 +277,8 @@
 const Attestation = {
   none: ANone,
   proof: AProof,
-<<<<<<< HEAD
   proofFromProgram: AProofFromProgram,
-  signature: ASignature,
-=======
   signatureNative: ASignature,
->>>>>>> 084b4c66
 };
 
 const Input = {
