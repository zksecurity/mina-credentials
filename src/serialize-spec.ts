import { NestedProvable } from './nested.ts';
import { ProvableType } from './o1js-missing.ts';
import { Spec, type Input, Node } from './program-spec.ts';
import {
  type HttpsInputContext,
  type ZkAppInputContext,
  type PresentationRequest,
} from './presentation.ts';
import {
  Field,
  Bool,
  UInt8,
  UInt32,
  UInt64,
  PublicKey,
  Signature,
  Undefined,
  Bytes,
  DynamicProof,
  VerificationKey,
  Struct,
} from 'o1js';
import { assert } from './util.ts';

// Supported o1js base types
const supportedTypes = {
  Field,
  Bool,
  UInt8,
  UInt32,
  UInt64,
  PublicKey,
  Signature,
  Undefined,
  VerificationKey,
};
type O1jsTypeName = keyof typeof supportedTypes;

let mapProvableTypeToName = new Map<ProvableType<any>, O1jsTypeName>();
for (let [key, value] of Object.entries(supportedTypes)) {
  mapProvableTypeToName.set(value, key as O1jsTypeName);
}

export {
  type O1jsTypeName,
  type SerializedType as SerializedProvableType,
  supportedTypes,
  serializeProvableType,
  serializeProvable,
  serializeNestedProvable,
  serializeNode,
  serializeInputs,
  serializeInput,
  convertSpecToSerializable,
  serializeSpec,
  validateSpecHash,
  serializePresentationRequest,
<<<<<<< HEAD
  serializeNestedProvableValue,
=======
  serializeInputContext,
>>>>>>> 3b3954ab
};

function serializePresentationRequest(request: PresentationRequest) {
  let spec = convertSpecToSerializable(request.spec);
  let claims = serializeNestedProvableValue(request.claims);

  switch (request.type) {
    case 'no-context':
      return {
        type: request.type,
        spec,
        claims,
      };
    case 'zk-app':
    case 'https':
      return {
        type: request.type,
        spec,
        claims,
        inputContext: serializeInputContext(request.inputContext),
      };
  }
}

async function serializeSpec(spec: Spec): Promise<string> {
  const serializedSpec = JSON.stringify(convertSpecToSerializable(spec));
  const hash = await hashSpec(serializedSpec);
  return JSON.stringify({ spec: serializedSpec, hash });
}

function convertSpecToSerializable(spec: Spec): Record<string, any> {
  return {
    inputs: serializeInputs(spec.inputs),
    logic: {
      assert: serializeNode(spec.logic.assert),
      data: serializeNode(spec.logic.data),
    },
  };
}

function serializeInputs(inputs: Record<string, Input>): Record<string, any> {
  return Object.fromEntries(
    Object.keys(inputs).map((key) => [key, serializeInput(inputs[key]!)])
  );
}

function serializeInput(input: Input): any {
  if ('type' in input) {
    switch (input.type) {
      case 'credential': {
        return {
          type: 'credential',
          credentialType: input.credentialType,
          witness: serializeNestedProvable(input.witness),
          data: serializeNestedProvable(input.data),
        };
      }
      case 'constant': {
        return {
          type: 'constant',
          data: serializeProvableType(input.data),
          value: serializeProvable(input.value).value,
        };
      }
      case 'claim': {
        return {
          type: 'claim',
          data: serializeNestedProvable(input.data),
        };
      }
    }
  }
  throw Error('Invalid input type');
}

function serializeNode(node: Node): object {
  switch (node.type) {
    case 'owner': {
      return {
        type: 'owner',
      };
    }
    case 'issuer': {
      return {
        type: 'issuer',
        credentialKey: node.credentialKey,
      };
    }
    case 'constant': {
      return {
        type: 'constant',
        data: serializeProvable(node.data),
      };
    }
    case 'root': {
      return { type: 'root' };
    }
    case 'property': {
      return {
        type: 'property',
        key: node.key,
        inner: serializeNode(node.inner),
      };
    }
    case 'equals':
    case 'lessThan':
    case 'lessThanEq':
    case 'and':
    case 'or':
    case 'add':
    case 'sub':
    case 'mul':
    case 'div':
      return {
        type: node.type,
        left: serializeNode(node.left),
        right: serializeNode(node.right),
      };
    case 'equalsOneOf': {
      return {
        type: 'equalsOneOf',
        input: serializeNode(node.input),
        options: Array.isArray(node.options)
          ? node.options.map(serializeNode)
          : serializeNode(node.options),
      };
    }
    case 'hash':
      return {
        type: node.type,
        inputs: node.inputs.map(serializeNode),
        prefix: node.prefix ?? null,
      };
    case 'not':
      return {
        type: node.type,
        inner: serializeNode(node.inner),
      };
    case 'ifThenElse':
      return {
        type: 'ifThenElse',
        condition: serializeNode(node.condition),
        thenNode: serializeNode(node.thenNode),
        elseNode: serializeNode(node.elseNode),
      };
    case 'record': {
      const serializedData: Record<string, any> = {};
      for (const [key, value] of Object.entries(node.data)) {
        serializedData[key] = serializeNode(value);
      }
      return {
        type: 'record',
        data: serializedData,
      };
    }
    default:
      throw Error(`Invalid node type: ${(node as Node).type}`);
  }
}

function serializeInputContext(context: {
  type: 'zk-app' | 'https';
  presentationCircuitVKHash: Field;
  action: Field | string;
  serverNonce: Field;
}): {
  type: string;
  presentationCircuitVKHash: ReturnType<typeof serializeProvable>;
  action: ReturnType<typeof serializeProvable> | string;
  serverNonce: ReturnType<typeof serializeProvable>;
} {
  const serializedBase = {
    type: context.type,
    presentationCircuitVKHash: serializeProvable(
      context.presentationCircuitVKHash
    ),
    serverNonce: serializeProvable(context.serverNonce),
  };

  switch (context.type) {
    case 'zk-app':
      return {
        ...serializedBase,
        action: serializeProvable(context.action as Field),
      };
    case 'https':
      return {
        ...serializedBase,
        action: context.action as string,
      };
    default:
      throw Error(`Unsupported context type: ${context.type}`);
  }
}

type SerializedType =
  | { _type: O1jsTypeName }
  | { _type: 'Struct'; properties: SerializedNestedType }
  | { _type: 'Array'; inner: SerializedType; size: number }
  | { _type: 'Constant'; value: unknown }
  | { _type: 'Bytes'; size: number }
  | { _type: 'Proof'; proof: Record<string, any> }
  | { _type: 'String' };

type SerializedNestedType =
  | SerializedType
  | { [key: string]: SerializedNestedType };

function serializeProvableType(type: ProvableType<any>): SerializedType {
  if ('serialize' in type && typeof type.serialize === 'function') {
    return type.serialize();
  }
  if ((type as any).prototype instanceof Bytes.Base) {
    return { _type: 'Bytes', size: (type as typeof Bytes.Base).size };
  }
  if ((type as any).prototype instanceof DynamicProof) {
    let { publicInputType, publicOutputType, maxProofsVerified, featureFlags } =
      type as typeof DynamicProof;
    let proof = {
      name: (type as typeof DynamicProof).name,
      publicInput: serializeProvableType(publicInputType),
      publicOutput: serializeProvableType(publicOutputType),
      maxProofsVerified,
      featureFlags: replaceUndefined(featureFlags),
    };
    return { _type: 'Proof', proof };
  }
  let _type = mapProvableTypeToName.get(type);
  if (_type === undefined && (type as any)._isStruct) {
    return serializeStruct(type as Struct<any>);
  }
  if (_type === undefined && (type as any)._isArray) {
    return {
      _type: 'Array',
      inner: serializeProvableType((type as any).innerType),
      size: (type as any).size,
    };
  }
  assert(
    _type !== undefined,
    `serializeProvableType: Unsupported provable type: ${type}`
  );
  return { _type };
}

function serializeProvable(value: any): { _type: string; value: any } {
  let typeClass = ProvableType.fromValue(value);
  let { _type } = serializeProvableType(typeClass);
  if (_type === 'Bytes') {
    return { _type, value: (value as Bytes).toHex() };
  }
  if (_type === 'Array') {
    return { _type, value: value.map((x: any) => serializeProvable(x)) };
  }
  switch (typeClass) {
    case Bool: {
      return { _type, value: value.toJSON().toString() };
    }
    case UInt8: {
      return { _type, value: value.toJSON().value };
    }
    default: {
      return { _type, value: value.toJSON() };
    }
  }
}

function serializeStruct(type: Struct<any>): SerializedType {
  let value = type.empty();
  let properties: SerializedNestedType = {};

  for (let key in value) {
    let type = NestedProvable.fromValue(value[key]);
    properties[key] = serializeNestedProvable(type);
  }
  return { _type: 'Struct', properties };
}

function serializeNestedProvable(type: NestedProvable): SerializedNestedType {
  if (ProvableType.isProvableType(type)) {
    return serializeProvableType(type);
  }

  if (typeof type === 'string' || (type as any) === String)
    return { _type: 'String' };

  if (typeof type === 'object' && type !== null) {
    const serializedObject: Record<string, any> = {};
    for (const key of Object.keys(type)) {
      serializedObject[key] = serializeNestedProvable(type[key]!);
    }
    return serializedObject;
  }

  throw Error(`Unsupported type in NestedProvable: ${type}`);
}

function serializeNestedProvableValue(value: any): any {
  let type = NestedProvable.fromValue(value);
  return serializeNestedProvableTypeAndValue({ type, value });
}

function serializeNestedProvableTypeAndValue(t: {
  type: NestedProvable;
  value: any;
}): any {
  if (ProvableType.isProvableType(t.type)) {
    return serializeProvable(t.value);
  }
  if (typeof t.type === 'string' || (t.type as any) === String) return t.value;

  return Object.fromEntries(
    Object.keys(t.type).map((key) => {
      assert(key in t.value, `Missing value for key ${key}`);
      return [
        key,
        serializeNestedProvableTypeAndValue({
          type: (t.type as any)[key],
          value: t.value[key],
        }),
      ];
    })
  );
}

// `null` is preserved in JSON, but `undefined` is removed
function replaceUndefined(obj: Record<string, any>): Record<string, any> {
  return Object.fromEntries(
    Object.entries(obj).map(([key, value]) => [
      key,
      value === undefined ? null : value,
    ])
  );
}

async function hashSpec(serializedSpec: string): Promise<string> {
  const encoder = new TextEncoder();
  const data = encoder.encode(serializedSpec);
  const hashBuffer = await crypto.subtle.digest('SHA-256', data);
  const hashArray = Array.from(new Uint8Array(hashBuffer));
  return hashArray.map((b) => b.toString(16).padStart(2, '0')).join('');
}

async function validateSpecHash(
  serializedSpecWithHash: string
): Promise<boolean> {
  const { spec, hash } = JSON.parse(serializedSpecWithHash);
  const recomputedHash = await hashSpec(spec);
  return hash === recomputedHash;
}<|MERGE_RESOLUTION|>--- conflicted
+++ resolved
@@ -55,11 +55,8 @@
   serializeSpec,
   validateSpecHash,
   serializePresentationRequest,
-<<<<<<< HEAD
   serializeNestedProvableValue,
-=======
   serializeInputContext,
->>>>>>> 3b3954ab
 };
 
 function serializePresentationRequest(request: PresentationRequest) {
