--- conflicted
+++ resolved
@@ -11,11 +11,7 @@
   verifyCredentials,
   type PublicInputs,
   type UserInputs,
-<<<<<<< HEAD
-} from './program-config.ts';
-=======
 } from './program-spec.ts';
->>>>>>> 1564ab02
 import { NestedProvable } from './nested.ts';
 import { type ProvablePureType } from './o1js-missing.ts';
 
