export type {
  Tuple,
  Flatten,
  FilterTuple,
  ExcludeFromTuple,
  ExcludeFromRecord,
<<<<<<< HEAD
  Constructor,
=======
  JSONValue,
>>>>>>> 3243274c
};

type Tuple<T = any> = [T, ...T[]] | [];

type Flatten<T> = T extends []
  ? []
  : T extends [infer T0]
  ? [...Flatten<T0>]
  : T extends [infer T0, ...infer Ts]
  ? [...Flatten<T0>, ...Flatten<Ts>]
  : [T];

type ExcludeFromTuple<T extends readonly any[], E> = T extends [
  infer F,
  ...infer R
]
  ? [F] extends [E]
    ? ExcludeFromTuple<R, E>
    : [F, ...ExcludeFromTuple<R, E>]
  : [];

type FilterTuple<T extends readonly any[], E> = T extends [infer F, ...infer R]
  ? [F] extends [E]
    ? [F, ...FilterTuple<R, E>]
    : FilterTuple<R, E>
  : [];

type ExcludeFromRecord<T, E> = {
  [P in keyof T as T[P] extends E ? never : P]: T[P];
};

<<<<<<< HEAD
type Constructor<T> = new (...args: any) => T;
=======
type JSONValue =
  | string
  | number
  | boolean
  | null
  | JSONValue[]
  | { [key: string]: JSONValue };
>>>>>>> 3243274c
<|MERGE_RESOLUTION|>--- conflicted
+++ resolved
@@ -4,11 +4,8 @@
   FilterTuple,
   ExcludeFromTuple,
   ExcludeFromRecord,
-<<<<<<< HEAD
   Constructor,
-=======
   JSONValue,
->>>>>>> 3243274c
 };
 
 type Tuple<T = any> = [T, ...T[]] | [];
@@ -40,14 +37,12 @@
   [P in keyof T as T[P] extends E ? never : P]: T[P];
 };
 
-<<<<<<< HEAD
 type Constructor<T> = new (...args: any) => T;
-=======
+
 type JSONValue =
   | string
   | number
   | boolean
   | null
   | JSONValue[]
-  | { [key: string]: JSONValue };
->>>>>>> 3243274c
+  | { [key: string]: JSONValue };