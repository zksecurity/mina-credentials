import {
  Field,
  Bool,
  UInt8,
  UInt32,
  UInt64,
  PublicKey,
  Signature,
  Provable,
  type ProvablePure,
  assert,
} from 'o1js';
<<<<<<< HEAD
import {
  Attestation,
  type AttestationId,
  Input,
  Node,
  Operation,
  Spec,
} from './program-config.ts';
=======
import { Input, Node, Operation, Spec } from './program-spec.ts';
>>>>>>> 1564ab02
import type {
  NestedProvable,
  NestedProvableFor,
  NestedProvablePure,
} from './nested.ts';
import {
  validateSpecHash,
  supportedTypes,
  type O1jsTypeName,
} from './serialize-spec.ts';
import { Credential, type CredentialId } from './credentials.ts';

export {
  deserializeSpec,
  deserializeInputs,
  deserializeInput,
  deserializeNode,
  deserializeProvableType,
  deserializeProvable,
  deserializeNestedProvable,
};

async function deserializeSpec(serializedSpecWithHash: string): Promise<Spec> {
  if (!(await validateSpecHash(serializedSpecWithHash))) {
    throw new Error('Invalid spec hash');
  }

  const { spec: serializedSpec } = JSON.parse(serializedSpecWithHash);
  const parsedSpec = JSON.parse(serializedSpec);
  return {
    inputs: deserializeInputs(parsedSpec.inputs),
    logic: {
      assert: deserializeNode(parsedSpec.logic.assert),
      data: deserializeNode(parsedSpec.logic.data),
    },
  };
}

function deserializeInputs(inputs: Record<string, any>): Record<string, Input> {
  const result: Record<string, Input> = {};
  for (const [key, value] of Object.entries(inputs)) {
    result[key] = deserializeInput(value);
  }
  return result;
}

function deserializeInput(input: any): Input {
  switch (input.type) {
    case 'constant':
      return Input.constant(
        deserializeProvableType(input.data),
        deserializeProvable(input.data.type, input.value)
      );
    case 'public':
      return Input.public(deserializeNestedProvablePure(input.data));
    case 'private':
      return Input.private(deserializeNestedProvable(input.data));
<<<<<<< HEAD
    case 'attestation': {
      let id: AttestationId = input.id;
      let data = deserializeNestedProvablePure(input.data);
      switch (id) {
        case 'signatureNative':
          return Attestation.signatureNative(data);
        case 'none':
          return Attestation.none(data);
        case 'proof':
          throw new Error('Serializing proof attestation is not supported yet');
        default:
          throw new Error(`Unsupported attestation id: ${id}`);
=======
    case 'credential': {
      let id: CredentialId = input.id;
      let data = deserializeNestedProvablePure(input.data);
      switch (id) {
        case 'signatureNative':
          return Credential.signatureNative(data);
        case 'none':
          return Credential.none(data);
        case 'proof':
          throw new Error('Serializing proof credential is not supported yet');
        default:
          throw new Error(`Unsupported credential id: ${id}`);
>>>>>>> 1564ab02
      }
    }
    default:
      throw new Error(`Invalid input type: ${input.type}`);
  }
}

function deserializeNode(node: any): Node {
  switch (node.type) {
    case 'constant':
      return {
        type: 'constant',
        data: deserializeProvable(node.data.type, node.data.value),
      };
    case 'root':
      return {
        type: 'root',
        input: deserializeInputs(node.input),
      };
    case 'property':
      return {
        type: 'property',
        key: node.key,
        inner: deserializeNode(node.inner),
      };
    case 'equals':
      return Operation.equals(
        deserializeNode(node.left),
        deserializeNode(node.right)
      );
    case 'lessThan':
      return Operation.lessThan(
        deserializeNode(node.left),
        deserializeNode(node.right)
      );
    case 'lessThanEq':
      return Operation.lessThanEq(
        deserializeNode(node.left),
        deserializeNode(node.right)
      );
    case 'and':
      return Operation.and(
        deserializeNode(node.left),
        deserializeNode(node.right)
      );
    default:
      throw new Error(`Invalid node type: ${node.type}`);
  }
}

function deserializeProvableType(type: { type: O1jsTypeName }): Provable<any> {
  let result = supportedTypes[type.type];
  assert(result !== undefined, `Unsupported provable type: ${type.type}`);
  return result;
}

function deserializeProvable(type: string, value: string): any {
  switch (type) {
    case 'Field':
      return Field.fromJSON(value);
    case 'Bool':
      return Bool(value === 'true');
    case 'UInt8':
      return UInt8.fromJSON({ value });
    case 'UInt32':
      return UInt32.fromJSON(value);
    case 'UInt64':
      return UInt64.fromJSON(value);
    case 'PublicKey':
      return PublicKey.fromJSON(value);
    case 'Signature':
      return Signature.fromJSON(value);
    default:
      throw new Error(`Unsupported provable type: ${type}`);
  }
}

function deserializeProvablePureType(type: {
  type: O1jsTypeName;
}): ProvablePure<any> {
  const provableType = deserializeProvableType(type);
  return provableType as ProvablePure<any>;
}

function deserializeNestedProvable(type: any): NestedProvable {
  if (typeof type === 'object' && type !== null) {
    if ('type' in type) {
      // basic provable type
      return deserializeProvableType(type);
    } else {
      // nested object
      const result: Record<string, any> = {};
      for (const [key, value] of Object.entries(type)) {
        result[key] = deserializeNestedProvable(value);
      }
      return result as NestedProvableFor<any>;
    }
  }
  throw Error(`Invalid type in NestedProvable: ${type}`);
}

function deserializeNestedProvablePure(type: any): NestedProvablePure {
  if (typeof type === 'object' && type !== null) {
    if ('type' in type) {
      // basic provable pure type
      return deserializeProvablePureType(type);
    } else {
      // nested object
      const result: Record<string, any> = {};
      for (const [key, value] of Object.entries(type)) {
        result[key] = deserializeNestedProvablePure(value);
      }
      return result as NestedProvablePure;
    }
  }
  throw new Error(`Invalid type in NestedProvablePure: ${type}`);
}<|MERGE_RESOLUTION|>--- conflicted
+++ resolved
@@ -10,18 +10,7 @@
   type ProvablePure,
   assert,
 } from 'o1js';
-<<<<<<< HEAD
-import {
-  Attestation,
-  type AttestationId,
-  Input,
-  Node,
-  Operation,
-  Spec,
-} from './program-config.ts';
-=======
 import { Input, Node, Operation, Spec } from './program-spec.ts';
->>>>>>> 1564ab02
 import type {
   NestedProvable,
   NestedProvableFor,
@@ -79,20 +68,6 @@
       return Input.public(deserializeNestedProvablePure(input.data));
     case 'private':
       return Input.private(deserializeNestedProvable(input.data));
-<<<<<<< HEAD
-    case 'attestation': {
-      let id: AttestationId = input.id;
-      let data = deserializeNestedProvablePure(input.data);
-      switch (id) {
-        case 'signatureNative':
-          return Attestation.signatureNative(data);
-        case 'none':
-          return Attestation.none(data);
-        case 'proof':
-          throw new Error('Serializing proof attestation is not supported yet');
-        default:
-          throw new Error(`Unsupported attestation id: ${id}`);
-=======
     case 'credential': {
       let id: CredentialId = input.id;
       let data = deserializeNestedProvablePure(input.data);
@@ -105,7 +80,6 @@
           throw new Error('Serializing proof credential is not supported yet');
         default:
           throw new Error(`Unsupported credential id: ${id}`);
->>>>>>> 1564ab02
       }
     }
     default:
