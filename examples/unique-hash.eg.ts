--- conflicted
+++ resolved
@@ -104,11 +104,6 @@
   context: { verifierIdentity: 'my-app.xyz' },
 });
 console.timeEnd('create');
-<<<<<<< HEAD
-=======
-
-// TODO: to send the presentation back we need to serialize it as well
->>>>>>> 2d4c5737
 
 let serialized = Presentation.toJSON(presentation);
 console.log(
@@ -119,20 +114,16 @@
 // ---------------------------------------------
 // VERIFIER: verify the presentation against the request we submitted, and check that the nullifier was not used yet
 
-let outputClaim = await Presentation.verify(request, presentation, {
+let presentation2 = Presentation.fromJSON<{ nullifier: Field }>(serialized);
+let outputClaim = await Presentation.verify(request, presentation2, {
   verifierIdentity: 'my-app.xyz',
 });
 console.log('✅ VERIFIER: verified presentation');
 
-let presentation2 = Presentation.fromJSON<{ nullifier: Field }>(serialized);
 let existingNullifiers = new Set([0x13c43f30n, 0x370f3473n, 0xe1fe0cdan]);
 
 // TODO: claims and other I/O values should be plain JS types
-<<<<<<< HEAD
-let { nullifier } = presentation2.outputClaim;
-=======
 let { nullifier } = outputClaim;
->>>>>>> 2d4c5737
 assert(
   !existingNullifiers.has(nullifier.toBigInt()),
   'Nullifier should be unique'
